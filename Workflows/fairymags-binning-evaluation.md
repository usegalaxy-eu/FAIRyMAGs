# CAMI Binning Benchmark Workflow

## Public Link

* https://usegalaxy.eu/u/santinof/w/fairymags-binning-evaluation-v11
## Contained subworkflow

## Meta Data Checklist

* [] License  
* [] Creator 

## Test Data


## IWC PR / Link

* [] TODO

## Benchmark Data

## TODO

* [x] Change Binette to use DM when DB was downloaded
* [ ] Change SemiBin2 DB when new DM was pushed (when there is a PR -> currently looking at it)

## Change log

<<<<<<< HEAD
* Change Binette DB used to DM since DM is fixed

### Version 1.1

* Rear error can happen in a GTDB-Tk run (happen only once yet)
=======
### Version 1.0
* Currently for Binette the CheckM2 DB need to be manually inputted since DM is not working in Galaxy
* Rear error can happen in a GTDB-Tk run (happen only once yet)
* Same workflow of fairymags-taxonomic-binning-evaluation.md but without the taxonomic classification befor binning
>>>>>>> bd660bf2
<|MERGE_RESOLUTION|>--- conflicted
+++ resolved
@@ -26,15 +26,9 @@
 
 ## Change log
 
-<<<<<<< HEAD
 * Change Binette DB used to DM since DM is fixed
 
 ### Version 1.1
 
 * Rear error can happen in a GTDB-Tk run (happen only once yet)
-=======
-### Version 1.0
-* Currently for Binette the CheckM2 DB need to be manually inputted since DM is not working in Galaxy
-* Rear error can happen in a GTDB-Tk run (happen only once yet)
-* Same workflow of fairymags-taxonomic-binning-evaluation.md but without the taxonomic classification befor binning
->>>>>>> bd660bf2
+* Same workflow of fairymags-taxonomic-binning-evaluation.md but without the taxonomic classification befor binning